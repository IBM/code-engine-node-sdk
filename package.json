{
<<<<<<< HEAD
  "name": "@ibm-cloud/ibm-code-engine-sdk",
  "version": "2.0.0",
  "description": "IBM Cloud Code Engine NodeJS SDK",
=======
  "name": "ibm-code-engine-sdk",
  "version": "0.1.5",
  "description": "NodeJS SDK for IBM Cloud Code Engine",
>>>>>>> c4c6f4bf
  "repository": {
    "type": "git",
    "url": "https://github.com/IBM/code-engine-node-sdk"
  },
  "keywords": [
    "ibm"
  ],
  "author": "IBM Corp.",
  "scripts": {
    "clean": "rm -rf node_modules",
    "eslint:fix": "eslint . --fix",
    "eslint:check": "eslint . --cache",
    "lint": "npm run eslint:check",
    "lint-fix": "npm run eslint:fix",
    "build": "tsc && cp package.json dist/",
    "prepublishOnly": "npm run build",
    "postversion": "publisher --no-checks --dry-run",
    "jest": "jest",
    "test": "npm run build && npm run lint && jest test/",
    "test-unit": "npm run build && jest test/unit/",
    "test-integration": "jest --testPathIgnorePatterns '^(.*/code-engine.v2.test.js)$' --runInBand  test/integration/",
    "test-examples": "npm run build && jest examples/",
    "test-travis": "jest --runInBand --testNamePattern='^((?!@slow).)*$' test/",
    "test-unit-travis": "jest --runInBand test/unit/",
    "test-integration-travis": "jest --testPathIgnorePatterns '^(.*/code-engine.v2.test.js)$' --runInBand test/integration",
    "check-packages": "installed-check -e -d -v",
    "all": "npm run test-unit && npm run lint"
  },
  "license": "Apache-2.0",
  "publishConfig": {
    "access": "public"
  },
  "engines": {
    "node": ">=14.0.0"
  },
  "dependencies": {
    "@types/node": "^12.20.24",
    "extend": "^3.0.2",
<<<<<<< HEAD
    "ibm-cloud-sdk-core": "^4.0.3"
  },
  "devDependencies": {
    "@masterodin/publisher": "^0.10.0",
    "@semantic-release/changelog": "^6.0.1",
    "@semantic-release/git": "^10.0.1",
    "@semantic-release/exec": "^6.0.3",
    "@semantic-release/github": "^8.0.7",
    "@typescript-eslint/eslint-plugin": "^4.33.0",
    "@typescript-eslint/parser": "^4.24.0",
    "axios": "^0.26.1",
    "dotenv": "^8.2.0",
    "eslint": "^7.26.0",
    "eslint-config-airbnb-base": "^14.2.1",
    "eslint-config-airbnb-typescript": "^12.3.1",
    "eslint-config-prettier": "^8.3.0",
    "eslint-plugin-import": "^2.23.2",
    "eslint-plugin-jest": "^24.3.6",
    "eslint-plugin-jsdoc": "^34.6.3",
=======
    "ibm-cloud-sdk-core": "^2.14.1"
  },
  "devDependencies": {
    "@commitlint/cli": "^13.1.0",
    "@commitlint/config-conventional": "^13.1.0",
    "@masterodin/publisher": "^0.7.0",
    "@semantic-release/changelog": "5.0.1",
    "@semantic-release/git": "9.0.0",
    "axios": "^0.21.4",
    "codecov": "^3.8.3",
    "dotenv": "^8.6.0",
    "eslint": "^5.16.0",
    "eslint-config-google": "^0.12.0",
    "eslint-config-prettier": "^4.2.0",
>>>>>>> c4c6f4bf
    "eslint-plugin-node": "^9.0.0",
    "eslint-plugin-prettier": "^3.4.1",
    "husky": "^4.3.8",
    "installed-check": "^2.2.0",
<<<<<<< HEAD
    "jest": "^29.3.1",
    "nock": "^13.2.4",
    "prettier": "^2.3.0",
    "semantic-release": "19.0.3",
    "typescript": "^4.9.4"
=======
    "jest": "^25.4.0",
    "prettier": "^1.17.1",
    "semantic-release": "17.3.1",
    "tsc-publish": "^0.5.2",
    "tslint": "^5.16.0",
    "tslint-config-prettier": "^1.18.0",
    "tslint-eslint-rules": "^5.4.0",
    "typedoc": "^0.15.0",
    "typescript": "^3.9.10"
>>>>>>> c4c6f4bf
  },
  "jest": {
    "collectCoverage": true,
    "coverageDirectory": "./coverage/",
    "coveragePathIgnorePatterns": [
      "<rootDir>/test/",
      "<rootDir>/examples/"
    ],
    "testEnvironment": "node"
  }
}<|MERGE_RESOLUTION|>--- conflicted
+++ resolved
@@ -1,13 +1,7 @@
 {
-<<<<<<< HEAD
   "name": "@ibm-cloud/ibm-code-engine-sdk",
   "version": "2.0.0",
   "description": "IBM Cloud Code Engine NodeJS SDK",
-=======
-  "name": "ibm-code-engine-sdk",
-  "version": "0.1.5",
-  "description": "NodeJS SDK for IBM Cloud Code Engine",
->>>>>>> c4c6f4bf
   "repository": {
     "type": "git",
     "url": "https://github.com/IBM/code-engine-node-sdk"
@@ -46,7 +40,6 @@
   "dependencies": {
     "@types/node": "^12.20.24",
     "extend": "^3.0.2",
-<<<<<<< HEAD
     "ibm-cloud-sdk-core": "^4.0.3"
   },
   "devDependencies": {
@@ -66,43 +59,15 @@
     "eslint-plugin-import": "^2.23.2",
     "eslint-plugin-jest": "^24.3.6",
     "eslint-plugin-jsdoc": "^34.6.3",
-=======
-    "ibm-cloud-sdk-core": "^2.14.1"
-  },
-  "devDependencies": {
-    "@commitlint/cli": "^13.1.0",
-    "@commitlint/config-conventional": "^13.1.0",
-    "@masterodin/publisher": "^0.7.0",
-    "@semantic-release/changelog": "5.0.1",
-    "@semantic-release/git": "9.0.0",
-    "axios": "^0.21.4",
-    "codecov": "^3.8.3",
-    "dotenv": "^8.6.0",
-    "eslint": "^5.16.0",
-    "eslint-config-google": "^0.12.0",
-    "eslint-config-prettier": "^4.2.0",
->>>>>>> c4c6f4bf
     "eslint-plugin-node": "^9.0.0",
     "eslint-plugin-prettier": "^3.4.1",
     "husky": "^4.3.8",
     "installed-check": "^2.2.0",
-<<<<<<< HEAD
     "jest": "^29.3.1",
     "nock": "^13.2.4",
     "prettier": "^2.3.0",
     "semantic-release": "19.0.3",
     "typescript": "^4.9.4"
-=======
-    "jest": "^25.4.0",
-    "prettier": "^1.17.1",
-    "semantic-release": "17.3.1",
-    "tsc-publish": "^0.5.2",
-    "tslint": "^5.16.0",
-    "tslint-config-prettier": "^1.18.0",
-    "tslint-eslint-rules": "^5.4.0",
-    "typedoc": "^0.15.0",
-    "typescript": "^3.9.10"
->>>>>>> c4c6f4bf
   },
   "jest": {
     "collectCoverage": true,
