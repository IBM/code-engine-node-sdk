--- conflicted
+++ resolved
@@ -1,44 +1,14 @@
-<<<<<<< HEAD
 dist: focal
 
 language: node_js
 node_js:
   - 18
 cache: npm
-=======
-os: linux
-language: node_js
-sudo: false
-
-# Only run on main (still tests PRs)
-branches:
-  only:
-  - main
-
-node_js:
-- 12
-- 14
-
-# before_install:
-# -  'openssl aes-256-cbc -K $my_key -iv $my_iv -in myservice.env.enc -out myservice.env -d || true'
-
-install:
-- npm install
-- npm run build
-
-script:
-# - npm run lint
-- npm run test-travis || travis_terminate 1
-- npm run check-packages
-- ./test-integration.sh
-# - sh scripts/typedoc/generate_typedoc.sh currently in progress
->>>>>>> c4c6f4bf
 
 branches:
   only:
   - main
 
-<<<<<<< HEAD
 jobs:
   include:
   - stage: verify
@@ -48,14 +18,4 @@
       - npm run build
       - npm run test-unit-travis || travis_terminate 1
       - npm run lint
-      - npm run check-packages
-=======
-# To enable semantic-release, uncomment this section.
-deploy:
-- provider: script
-  skip_cleanup: true
-  script: npx semantic-release
-  on:
-    node: 12
-    branch: main
->>>>>>> c4c6f4bf
+      - npm run check-packages